// Copyright 2022, University of Colorado Boulder

/**
 * Responsible for all images for the Skater in this sim. Collects the images into usable classes to support
 * animation, selecting a different skater character, and selecting a different set of skater characters for
 * localization.
 *
 * @author Jesse Greenberg (PhET Interactive Simulations)
 */

import dog_left_png from '../../../images/dog_left_png.js';
import dog_right_png from '../../../images/dog_right_png.js';
import dog_headshot_png from '../../../images/dog_headshot_png.js';
import cat_left_png from '../../../images/cat_left_png.js';
import cat_right_png from '../../../images/cat_right_png.js';
import cat_headshot_png from '../../../images/cat_headshot_png.js';
import elephant_left_png from '../../../images/elephant_left_png.js';
import elephant_right_png from '../../../images/elephant_right_png.js';
import elephant_headshot_png from '../../../images/elephant_headshot_png.js';
import goat_left_png from '../../../images/goat_left_png.js';
import goat_right_png from '../../../images/goat_right_png.js';
import goat_headshot_png from '../../../images/goat_headshot_png.js';
import skater1_set1_headshot_png from '../../../images/skater1_set1_headshot_png.js';
import skater1_set2_headshot_png from '../../../images/skater1_set2_headshot_png.js';
import skater1_set1_left_png from '../../../images/skater1_set1_left_png.js';
import skater1_set2_left_png from '../../../images/skater1_set2_left_png.js';
import skater1_set1_right_png from '../../../images/skater1_set1_right_png.js';
import skater1_set2_right_png from '../../../images/skater1_set2_right_png.js';
import skater2_set1_headshot_png from '../../../images/skater2_set1_headshot_png.js';
import skater2_set2_headshot_png from '../../../images/skater2_set2_headshot_png.js';
import skater2_set1_left_png from '../../../images/skater2_set1_left_png.js';
import skater2_set2_left_png from '../../../images/skater2_set2_left_png.js';
import skater2_set1_right_png from '../../../images/skater2_set1_right_png.js';
import skater2_set2_right_png from '../../../images/skater2_set2_right_png.js';
import skater3_set1_headshot_png from '../../../images/skater3_set1_headshot_png.js';
import skater3_set2_headshot_png from '../../../images/skater3_set2_headshot_png.js';
import skater3_set1_left_png from '../../../images/skater3_set1_left_png.js';
import skater3_set2_left_png from '../../../images/skater3_set2_left_png.js';
import skater3_set1_right_png from '../../../images/skater3_set1_right_png.js';
import skater3_set2_right_png from '../../../images/skater3_set2_right_png.js';
import skater4_set1_headshot_png from '../../../images/skater4_set1_headshot_png.js';
import skater4_set2_headshot_png from '../../../images/skater4_set2_headshot_png.js';
import skater4_set1_left_png from '../../../images/skater4_set1_left_png.js';
import skater4_set2_left_png from '../../../images/skater4_set2_left_png.js';
import skater4_set1_right_png from '../../../images/skater4_set1_right_png.js';
import skater4_set2_right_png from '../../../images/skater4_set2_right_png.js';
import skater5_set1_headshot_png from '../../../images/skater5_set1_headshot_png.js';
import skater5_set2_headshot_png from '../../../images/skater5_set2_headshot_png.js';
import skater5_set1_left_png from '../../../images/skater5_set1_left_png.js';
import skater5_set2_left_png from '../../../images/skater5_set2_left_png.js';
import skater5_set1_right_png from '../../../images/skater5_set1_right_png.js';
import skater5_set2_right_png from '../../../images/skater5_set2_right_png.js';
import skater6_set1_headshot_png from '../../../images/skater6_set1_headshot_png.js';
import skater6_set2_headshot_png from '../../../images/skater6_set2_headshot_png.js';
import skater6_set3_headshot_png from '../../../images/skater6_set3_headshot_png.js';
import skater6_set1_left_png from '../../../images/skater6_set1_left_png.js';
import skater6_set2_left_png from '../../../images/skater6_set2_left_png.js';
import skater6_set3_left_png from '../../../images/skater6_set3_left_png.js';
import skater6_set1_right_png from '../../../images/skater6_set1_right_png.js';
import skater6_set2_right_png from '../../../images/skater6_set2_right_png.js';
import skater6_set3_right_png from '../../../images/skater6_set3_right_png.js';
import energySkatePark from '../../energySkatePark.js';
import HeadshotIcon from './HeadshotIcon.js';
import CharacterSet from '../../../../joist/js/preferences/CharacterSet.js';

// strings are not translatable until design is complete, see https://github.com/phetsims/energy-skate-park/issues/345
const unitedStatesOfAmericaString = 'United States of America';
const africaString = 'Africa';
const africaConservativeString = 'Africa - Conservative';

/**
 * A collection of images for a single skater character with the images used for each direction of motion and
 *  a headshot of the character for the UI to select a particular skater.
 */
class SkaterImageSet {
  constructor( leftImage, rightImage, headshotImage ) {
    this.leftImage = leftImage;
    this.rightImage = rightImage;
    this.headshotImage = headshotImage;
  }
}

/**
 * A collection of SkaterImageSets. One SkaterCharacterSet is active at a time. The user can select one of the
 * SkaterImageSets of the SkaterCharacterSet in simulation controls. A different SkaterCharacterSet can be selected
 * from preferences.
 */
class SkaterCharacterSet extends CharacterSet {
  constructor( imageSet1, imageSet2, imageSet3, imageSet4, imageSet5, imageSet6, imageSet7, imageSet8 ) {
    super();
    this.imageSet1 = imageSet1;
    this.imageSet2 = imageSet2;
    this.imageSet3 = imageSet3;
    this.imageSet4 = imageSet4;
    this.imageSet5 = imageSet5;
    this.imageSet6 = imageSet6;
    this.imageSet7 = imageSet7;
    this.imageSet8 = imageSet8;

    this.imageSets = [ imageSet1, imageSet2, imageSet3, imageSet4, imageSet5, imageSet6, imageSet7, imageSet8 ];
  }
}

const CHARACTER_SET_1 = new SkaterCharacterSet(
  new SkaterImageSet( skater1_set1_left_png, skater1_set1_right_png, skater1_set1_headshot_png ),
  new SkaterImageSet( skater2_set1_left_png, skater2_set1_right_png, skater2_set1_headshot_png ),
  new SkaterImageSet( skater3_set1_left_png, skater3_set1_right_png, skater3_set1_headshot_png ),
  new SkaterImageSet( skater4_set1_left_png, skater4_set1_right_png, skater4_set1_headshot_png ),
  new SkaterImageSet( skater5_set1_left_png, skater5_set1_right_png, skater5_set1_headshot_png ),
  new SkaterImageSet( skater6_set1_left_png, skater6_set1_right_png, skater6_set1_headshot_png ),
  new SkaterImageSet( cat_left_png, cat_right_png, cat_headshot_png ),
  new SkaterImageSet( dog_left_png, dog_right_png, dog_headshot_png )
);

const CHARACTER_SET_2 = new SkaterCharacterSet(
  new SkaterImageSet( skater1_set2_left_png, skater1_set2_right_png, skater1_set2_headshot_png ),
  new SkaterImageSet( skater2_set2_left_png, skater2_set2_right_png, skater2_set2_headshot_png ),
  new SkaterImageSet( skater3_set2_left_png, skater3_set2_right_png, skater3_set2_headshot_png ),
  new SkaterImageSet( skater4_set2_left_png, skater4_set2_right_png, skater4_set2_headshot_png ),
  new SkaterImageSet( skater5_set2_left_png, skater5_set2_right_png, skater5_set2_headshot_png ),
  new SkaterImageSet( skater6_set2_left_png, skater6_set2_right_png, skater6_set2_headshot_png ),
  new SkaterImageSet( goat_left_png, goat_right_png, goat_headshot_png ),
  new SkaterImageSet( elephant_left_png, elephant_right_png, elephant_headshot_png )
);

const CHARACTER_SET_3 = new SkaterCharacterSet(
  new SkaterImageSet( skater1_set2_left_png, skater1_set2_right_png, skater1_set2_headshot_png ),
  new SkaterImageSet( skater2_set2_left_png, skater2_set2_right_png, skater2_set2_headshot_png ),
  new SkaterImageSet( skater3_set2_left_png, skater3_set2_right_png, skater3_set2_headshot_png ),
  new SkaterImageSet( skater4_set2_left_png, skater4_set2_right_png, skater4_set2_headshot_png ),
  new SkaterImageSet( skater5_set2_left_png, skater5_set2_right_png, skater5_set2_headshot_png ),
  new SkaterImageSet( skater6_set3_left_png, skater6_set3_right_png, skater6_set3_headshot_png ),
  new SkaterImageSet( goat_left_png, goat_right_png, goat_headshot_png ),
  new SkaterImageSet( elephant_left_png, elephant_right_png, elephant_headshot_png )
);

const SkaterImages = {
  SKATER_CHARACTER_SETS: [
    CHARACTER_SET_1,
    CHARACTER_SET_2,
    CHARACTER_SET_3
  ],

  CHARACTER_SET_1: CHARACTER_SET_1,
  CHARACTER_SET_2: CHARACTER_SET_2,
  CHARACTER_SET_3: CHARACTER_SET_3,

  SKATER_SET_DESCRIPTORS: [
    {
      icon: new HeadshotIcon( CHARACTER_SET_1.imageSet1.headshotImage ),
      label: unitedStatesOfAmericaString,
      characterSet: CHARACTER_SET_1
    },
    {
      icon: new HeadshotIcon( CHARACTER_SET_2.imageSet1.headshotImage ),
<<<<<<< HEAD
      label: africaConservativeString,
      characterSet: CHARACTER_SET_2
=======
      label: africaString
    },
    {
      icon: new HeadshotIcon( CHARACTER_SET_3.imageSet1.headshotImage ),
      label: africaConservativeString
>>>>>>> 3b6dd35c
    }
  ],

  IMAGES_PER_SET: 8
};

energySkatePark.register( 'SkaterImages', SkaterImages );
export default SkaterImages;<|MERGE_RESOLUTION|>--- conflicted
+++ resolved
@@ -153,16 +153,15 @@
     },
     {
       icon: new HeadshotIcon( CHARACTER_SET_2.imageSet1.headshotImage ),
-<<<<<<< HEAD
-      label: africaConservativeString,
+      label: africaString,
       characterSet: CHARACTER_SET_2
-=======
-      label: africaString
     },
     {
       icon: new HeadshotIcon( CHARACTER_SET_3.imageSet1.headshotImage ),
-      label: africaConservativeString
->>>>>>> 3b6dd35c
+      label: africaConservativeString,
+      characterSet: CHARACTER_SET_3
+
+
     }
   ],
 
