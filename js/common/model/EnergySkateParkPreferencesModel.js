// Copyright 2022, University of Colorado Boulder

/**
 * A model that holds preferences that are specific to Energy Skate Park. These Properties are shared and reflected
 * across all sim screens.
 *
 * @author Jesse Greenberg (PhET Interactive Simulations)
 */

import EnumerationProperty from '../../../../axon/js/EnumerationProperty.js';
import regionAndCultureManager from '../../../../joist/js/preferences/regionAndCultureManager.js';
import Enumeration from '../../../../phet-core/js/Enumeration.js';
import EnumerationValue from '../../../../phet-core/js/EnumerationValue.js';
import Tandem from '../../../../tandem/js/Tandem.js';
import energySkatePark from '../../energySkatePark.js';
import EnergySkateParkQueryParameters from '../EnergySkateParkQueryParameters.js';

// Possible representations of units for acceleration in this sim, can be set by query parameter or in preferences.
class AccelerationUnits extends EnumerationValue {
  static METERS_PER_SECOND_SQUARED = new AccelerationUnits();
  static NEWTONS_PER_KILOGRAM = new AccelerationUnits();

  static enumeration = new Enumeration( AccelerationUnits );
}

class EnergySkateParkPreferencesModel {
  constructor() {

    // A Property that controls the acceleration units in the sim, "altAccelerationUnits" changes the default to N/kg
    const defaultUnits = EnergySkateParkQueryParameters.altAccelerationUnits ? AccelerationUnits.NEWTONS_PER_KILOGRAM : AccelerationUnits.METERS_PER_SECOND_SQUARED;
    this.accelerationUnitsProperty = new EnumerationProperty( defaultUnits, {
      tandem: Tandem.PREFERENCES.createTandem( 'accelerationUnitsProperty' )
    } );

    // Controls the selected SkaterImages.SkaterCharacterSet. A set of characters is selected from Preferences
    // and the actual skater character is chosen from in-screen UI.
<<<<<<< HEAD
    this.skaterCharacterSetProperty = regionAndCultureManager.regionAndCultureProperty;
=======
    this.skaterCharacterSetProperty = new DerivedProperty( [ regionAndCultureManager.regionAndCultureProperty ], characterSet => {

      switch( characterSet ) {
        case 0:
          return SkaterImages.CHARACTER_SET_1;
        case 1:
          return SkaterImages.CHARACTER_SET_2;
        case 2:
          return SkaterImages.CHARACTER_SET_3;
        default:
          return SkaterImages.CHARACTER_SET_1;
      }
    } );
>>>>>>> 3b6dd35c
  }
}

// @public
// @static
EnergySkateParkPreferencesModel.AccelerationUnits = AccelerationUnits;

energySkatePark.register( 'EnergySkateParkPreferencesModel', EnergySkateParkPreferencesModel );
export default EnergySkateParkPreferencesModel;<|MERGE_RESOLUTION|>--- conflicted
+++ resolved
@@ -8,8 +8,8 @@
  */
 
 import EnumerationProperty from '../../../../axon/js/EnumerationProperty.js';
+import Enumeration from '../../../../phet-core/js/Enumeration.js';
 import regionAndCultureManager from '../../../../joist/js/preferences/regionAndCultureManager.js';
-import Enumeration from '../../../../phet-core/js/Enumeration.js';
 import EnumerationValue from '../../../../phet-core/js/EnumerationValue.js';
 import Tandem from '../../../../tandem/js/Tandem.js';
 import energySkatePark from '../../energySkatePark.js';
@@ -34,23 +34,7 @@
 
     // Controls the selected SkaterImages.SkaterCharacterSet. A set of characters is selected from Preferences
     // and the actual skater character is chosen from in-screen UI.
-<<<<<<< HEAD
     this.skaterCharacterSetProperty = regionAndCultureManager.regionAndCultureProperty;
-=======
-    this.skaterCharacterSetProperty = new DerivedProperty( [ regionAndCultureManager.regionAndCultureProperty ], characterSet => {
-
-      switch( characterSet ) {
-        case 0:
-          return SkaterImages.CHARACTER_SET_1;
-        case 1:
-          return SkaterImages.CHARACTER_SET_2;
-        case 2:
-          return SkaterImages.CHARACTER_SET_3;
-        default:
-          return SkaterImages.CHARACTER_SET_1;
-      }
-    } );
->>>>>>> 3b6dd35c
   }
 }
 
