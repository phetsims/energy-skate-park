--- conflicted
+++ resolved
@@ -7,9 +7,5 @@
 define( function() {
   'use strict';
 
-<<<<<<< HEAD
-  return function() { return '1.0.0-rc.2'; };
-=======
   return function() { return '1.0.0-rc.3'; };
->>>>>>> 1962059b
 } );