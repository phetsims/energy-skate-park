--- conflicted
+++ resolved
@@ -8,18 +8,7 @@
         "collapsed"
       ],
       "methodOrder": [],
-      "methods": {
-        "moveBackward": {
-          "documentation": "Move this node one index backward in each of its parents.  If the node is already at the back, this is a no-op.",
-          "parameterTypes": [],
-          "returnType": "VoidIO"
-        },
-        "moveForward": {
-          "documentation": "Move this node one index forward in each of its parents.  If the node is already at the front, this is a no-op.",
-          "parameterTypes": [],
-          "returnType": "VoidIO"
-        }
-      },
+      "methods": {},
       "supertype": "NodeIO",
       "typeName": "AccordionBoxIO"
     },
@@ -302,18 +291,7 @@
         "listBoxHidden"
       ],
       "methodOrder": [],
-      "methods": {
-        "moveBackward": {
-          "documentation": "Move this node one index backward in each of its parents.  If the node is already at the back, this is a no-op.",
-          "parameterTypes": [],
-          "returnType": "VoidIO"
-        },
-        "moveForward": {
-          "documentation": "Move this node one index forward in each of its parents.  If the node is already at the front, this is a no-op.",
-          "parameterTypes": [],
-          "returnType": "VoidIO"
-        }
-      },
+      "methods": {},
       "supertype": "NodeIO",
       "typeName": "ComboBoxIO"
     },
@@ -395,18 +373,7 @@
       "documentation": "A dialog panel",
       "events": [],
       "methodOrder": [],
-      "methods": {
-        "moveBackward": {
-          "documentation": "Move this node one index backward in each of its parents.  If the node is already at the back, this is a no-op.",
-          "parameterTypes": [],
-          "returnType": "VoidIO"
-        },
-        "moveForward": {
-          "documentation": "Move this node one index forward in each of its parents.  If the node is already at the front, this is a no-op.",
-          "parameterTypes": [],
-          "returnType": "VoidIO"
-        }
-      },
+      "methods": {},
       "supertype": "NodeIO",
       "typeName": "DialogIO"
     },
@@ -759,18 +726,7 @@
       "documentation": "The base type for graphical and potentially interactive objects.  NodeIO has nested PropertyIO values for visibility, pickability and opacity.<br><br>Pickable can take one of three values:<br><ul><li>null: pass-through behavior. Nodes with input listeners are pickable, but nodes without input listeners won't block events for nodes behind it.</li><li>false: The node cannot be interacted with, and it blocks events for nodes behind it.</li><li>true: The node can be interacted with (if it has an input listener).</li></ul>For more about Scenery node pickability, please see <a href=\"http://phetsims.github.io/scenery/doc/implementation-notes#pickability\">http://phetsims.github.io/scenery/doc/implementation-notes#pickability</a>",
       "events": [],
       "methodOrder": [],
-      "methods": {
-        "moveBackward": {
-          "documentation": "Move this node one index backward in each of its parents.  If the node is already at the back, this is a no-op.",
-          "parameterTypes": [],
-          "returnType": "VoidIO"
-        },
-        "moveForward": {
-          "documentation": "Move this node one index forward in each of its parents.  If the node is already at the front, this is a no-op.",
-          "parameterTypes": [],
-          "returnType": "VoidIO"
-        }
-      },
+      "methods": {},
       "supertype": "ObjectIO",
       "typeName": "NodeIO"
     },
@@ -954,18 +910,7 @@
       "documentation": "A number control with a title, slider and +/- buttons",
       "events": [],
       "methodOrder": [],
-      "methods": {
-        "moveBackward": {
-          "documentation": "Move this node one index backward in each of its parents.  If the node is already at the back, this is a no-op.",
-          "parameterTypes": [],
-          "returnType": "VoidIO"
-        },
-        "moveForward": {
-          "documentation": "Move this node one index forward in each of its parents.  If the node is already at the front, this is a no-op.",
-          "parameterTypes": [],
-          "returnType": "VoidIO"
-        }
-      },
+      "methods": {},
       "supertype": "NodeIO",
       "typeName": "NumberControlIO"
     },
@@ -973,18 +918,7 @@
       "documentation": "A numeric readout with a background",
       "events": [],
       "methodOrder": [],
-      "methods": {
-        "moveBackward": {
-          "documentation": "Move this node one index backward in each of its parents.  If the node is already at the back, this is a no-op.",
-          "parameterTypes": [],
-          "returnType": "VoidIO"
-        },
-        "moveForward": {
-          "documentation": "Move this node one index forward in each of its parents.  If the node is already at the front, this is a no-op.",
-          "parameterTypes": [],
-          "returnType": "VoidIO"
-        }
-      },
+      "methods": {},
       "supertype": "NodeIO",
       "typeName": "NumberDisplayIO"
     },
@@ -1925,18 +1859,7 @@
         "releasedDisabled"
       ],
       "methodOrder": [],
-      "methods": {
-        "moveBackward": {
-          "documentation": "Move this node one index backward in each of its parents.  If the node is already at the back, this is a no-op.",
-          "parameterTypes": [],
-          "returnType": "VoidIO"
-        },
-        "moveForward": {
-          "documentation": "Move this node one index forward in each of its parents.  If the node is already at the front, this is a no-op.",
-          "parameterTypes": [],
-          "returnType": "VoidIO"
-        }
-      },
+      "methods": {},
       "supertype": "NodeIO",
       "typeName": "ResetAllButtonIO"
     },
@@ -1944,18 +1867,7 @@
       "documentation": "The tandem IO type for the scenery RichText node",
       "events": [],
       "methodOrder": [],
-      "methods": {
-        "moveBackward": {
-          "documentation": "Move this node one index backward in each of its parents.  If the node is already at the back, this is a no-op.",
-          "parameterTypes": [],
-          "returnType": "VoidIO"
-        },
-        "moveForward": {
-          "documentation": "Move this node one index forward in each of its parents.  If the node is already at the front, this is a no-op.",
-          "parameterTypes": [],
-          "returnType": "VoidIO"
-        }
-      },
+      "methods": {},
       "supertype": "NodeIO",
       "typeName": "RichTextIO"
     },
@@ -2049,18 +1961,7 @@
         "toggled"
       ],
       "methodOrder": [],
-      "methods": {
-        "moveBackward": {
-          "documentation": "Move this node one index backward in each of its parents.  If the node is already at the back, this is a no-op.",
-          "parameterTypes": [],
-          "returnType": "VoidIO"
-        },
-        "moveForward": {
-          "documentation": "Move this node one index forward in each of its parents.  If the node is already at the front, this is a no-op.",
-          "parameterTypes": [],
-          "returnType": "VoidIO"
-        }
-      },
+      "methods": {},
       "supertype": "NodeIO",
       "typeName": "ToggleButtonIO"
     },
@@ -2070,22 +1971,7 @@
         "toggledAction"
       ],
       "methodOrder": [],
-<<<<<<< HEAD
-      "methods": {
-        "moveBackward": {
-          "documentation": "Move this node one index backward in each of its parents.  If the node is already at the back, this is a no-op.",
-          "parameterTypes": [],
-          "returnType": "VoidIO"
-        },
-        "moveForward": {
-          "documentation": "Move this node one index forward in each of its parents.  If the node is already at the front, this is a no-op.",
-          "parameterTypes": [],
-          "returnType": "VoidIO"
-        }
-      },
-=======
-      "methods": {},
->>>>>>> 1bba24f4
+      "methods": {},
       "supertype": "NodeIO",
       "typeName": "ToggleSwitchIO"
     },
